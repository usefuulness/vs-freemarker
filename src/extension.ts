--- conflicted
+++ resolved
@@ -1,5 +1,4 @@
 import * as vscode from 'vscode';
-<<<<<<< HEAD
 import { FreeMarkerStaticAnalyzer } from './static-analyzer';
 import { ImportResolver } from './static-analyzer/import-resolver';
 
@@ -10,19 +9,6 @@
 export function activate(context: vscode.ExtensionContext): void {
   analyzer = new FreeMarkerStaticAnalyzer();
   importResolver = createImportResolver();
-=======
-import { FreeMarkerStaticAnalyzer, Range as AnalyzerRange } from './static-analyzer';
-
-const ANALYSIS_DEBOUNCE_MS = 300;
-
-let diagnosticCollection: vscode.DiagnosticCollection;
-let analyzer: FreeMarkerStaticAnalyzer;
-const pendingAnalyses = new Map<string, NodeJS.Timeout>();
-
-export function activate(context: vscode.ExtensionContext): void {
-  analyzer = new FreeMarkerStaticAnalyzer();
-  updateTemplateRoots();
->>>>>>> 5b32c697
   diagnosticCollection = vscode.languages.createDiagnosticCollection('freemarker');
   context.subscriptions.push(diagnosticCollection);
 
@@ -31,7 +17,6 @@
   }
 
   context.subscriptions.push(
-<<<<<<< HEAD
     vscode.workspace.onDidOpenTextDocument(refreshDiagnostics),
     vscode.workspace.onDidChangeTextDocument(e => refreshDiagnostics(e.document)),
     vscode.workspace.onDidCloseTextDocument(doc => diagnosticCollection.delete(doc.uri)),
@@ -48,20 +33,6 @@
     vscode.workspace.onDidChangeWorkspaceFolders(() => {
       importResolver.invalidateCache();
     })
-=======
-    vscode.window.onDidChangeActiveTextEditor(editor => {
-      if (editor) {
-        scheduleDiagnostics(editor.document, 0);
-      }
-    }),
-    vscode.workspace.onDidOpenTextDocument(scheduleDiagnostics),
-    vscode.workspace.onDidChangeTextDocument(event => scheduleDiagnostics(event.document)),
-    vscode.workspace.onDidCloseTextDocument(doc => {
-      cancelScheduledDiagnostics(doc.uri);
-      diagnosticCollection.delete(doc.uri);
-    }),
-    vscode.workspace.onDidChangeWorkspaceFolders(updateTemplateRoots)
->>>>>>> 5b32c697
   );
 }
 
@@ -145,7 +116,6 @@
   pendingAnalyses.forEach(timeout => clearTimeout(timeout));
   pendingAnalyses.clear();
   diagnosticCollection.dispose();
-<<<<<<< HEAD
   importResolver?.invalidateCache();
 }
 
@@ -189,7 +159,6 @@
     event.affectsConfiguration('freemarker.importResolver.cacheEnabled') ||
     event.affectsConfiguration('freemarker.importResolver.maxCacheSize')
   );
-=======
 }
 
 interface ZeroBasedPosition {
@@ -252,5 +221,4 @@
   }
 
   return end;
->>>>>>> 5b32c697
 }