--- conflicted
+++ resolved
@@ -108,26 +108,6 @@
     this.parser = new FreeMarkerParser([]);
   }
 
-<<<<<<< HEAD
-=======
-  public setTemplateRoots(roots: string[]): void {
-    if (roots.length === 0) {
-      this.templateRoots = [process.cwd()];
-      return;
-    }
-
-    this.templateRoots = roots
-      .filter(root => root && root.trim().length > 0)
-      .map(root => path.resolve(root));
-
-    if (this.templateRoots.length === 0) {
-      this.templateRoots = [process.cwd()];
-    }
-
-    this.dependencyCache.clear();
-  }
-
->>>>>>> 9d5893e4
   public analyze(template: string, filePath?: string): AnalysisResult {
     this.profiler.start();
     this.errorReporter.clear();
@@ -165,22 +145,10 @@
           };
         }
 
-<<<<<<< HEAD
       // Semantic analysis
       this.profiler.startPhase('semanticAnalysis');
       const semanticInfo = this.semanticAnalyzer.analyze(ast, filePath);
       this.profiler.endPhase('semanticAnalysis');
-=======
-        // Semantic analysis
-        this.profiler.startPhase('semanticAnalysis');
-        const semanticInfo = this.semanticAnalyzer.analyze(ast, this.errorReporter, {
-          filePath,
-          templateRoots: this.templateRoots
-        });
-        this.profiler.endPhase('semanticAnalysis');
-
-      this.validateDependencies(template, ast, filePath);
->>>>>>> 9d5893e4
 
       // Collect diagnostics
       const diagnostics = this.errorReporter.getDiagnostics();
