import * as fs from 'fs';
import { FreeMarkerLexer } from './lexer';
import { FreeMarkerParser, TemplateNode, MacroNode } from './parser';
import { SemanticAnalyzer } from './semantic-analyzer';
import { ErrorReporter } from './error-reporter';
import { PerformanceProfiler } from './performance-profiler';
import * as path from 'path';
import { resolveTemplatePath } from './path-utils';

interface DependencyEntry {
  path: string;
  range: Range;
  optional?: boolean;
}

interface CachedTemplate {
  content: string;
  ast?: TemplateNode;
  mtimeMs: number;
  size: number;
}

export interface AnalysisResult {
  ast: any;
  diagnostics: Diagnostic[];
  semanticInfo: SemanticInfo;
  performance: PerformanceMetrics;
}

export interface Diagnostic {
  severity: 'error' | 'warning' | 'info';
  message: string;
  range: Range;
  code?: string;
  source: string;
}

export interface Range {
  start: Position;
  end: Position;
}

export interface Position {
  line: number;
  character: number;
  offset: number;
}

export interface SemanticInfo {
  variables: Map<string, VariableInfo>;
  macros: Map<string, MacroInfo>;
  functions: Map<string, FunctionInfo>;
  includes: string[];
  imports: ImportInfo[];
}

export interface VariableInfo {
  name: string;
  type: string;
  scope: 'global' | 'local' | 'loop';
  definedAt: Position;
  usages: Position[];
}

export interface MacroInfo {
  name: string;
  parameters: string[];
  definedAt: Position;
  usages: Position[];
  node?: MacroNode;
  contextMacros?: Map<string, MacroInfo>;
}

export interface FunctionInfo {
  name: string;
  parameters: string[];
  returnType: string;
  definedAt: Position;
  usages: Position[];
}

export interface ImportInfo {
  path: string;
  alias: string;
  resolvedPath?: string;
}

export interface PerformanceMetrics {
  totalTime: number;
  lexingTime: number;
  parsingTime: number;
  semanticAnalysisTime: number;
  memoryUsage: number;
  tokenCount: number;
  nodeCount: number;
}

export class FreeMarkerStaticAnalyzer {
  private lexer: FreeMarkerLexer = new FreeMarkerLexer();
  private parser: FreeMarkerParser;
  private semanticAnalyzer: SemanticAnalyzer = new SemanticAnalyzer();
  private errorReporter: ErrorReporter = new ErrorReporter();
  private profiler: PerformanceProfiler = new PerformanceProfiler();
  private templateRoots: string[] = [process.cwd()];
  private dependencyCache: Map<string, CachedTemplate> = new Map();

  constructor() {
    this.parser = new FreeMarkerParser([]);
  }

<<<<<<< HEAD
  public async analyze(template: string, _filePath?: string): Promise<AnalysisResult> {
    this.profiler.start();

    try {
      // Tokenize
      this.profiler.startPhase('lexing');
      const tokens = this.lexer.tokenize(template);
=======
  public analyze(template: string, filePath?: string): AnalysisResult {
    this.profiler.start();
    this.errorReporter.clear();

      try {
        this.checkBasicSyntax(template);
        // Tokenize
        this.profiler.startPhase('lexing');
        const tokens = this.lexer.tokenize(template);
>>>>>>> d500eea5
      this.profiler.endPhase('lexing');

      // Parse
        this.profiler.startPhase('parsing');
        this.parser = new FreeMarkerParser(tokens);
        let ast: TemplateNode;
        try {
          ast = this.parser.parse();
          this.profiler.endPhase('parsing');
        } catch (parseError) {
          this.profiler.endPhase('parsing');
          const range = ErrorReporter.createRangeFromOffsets(template, 0, template.length);
          this.errorReporter.addError(`Syntax error: ${parseError}`, range, 'FTL1001');
          const performance = this.generatePerformanceMetrics();
          return {
            ast: null,
            diagnostics: this.errorReporter.getDiagnostics(),
            semanticInfo: {
              variables: new Map(),
              macros: new Map(),
              functions: new Map(),
              includes: [],
              imports: []
            },
            performance
          };
        }

      // Semantic analysis
      this.profiler.startPhase('semanticAnalysis');
      const semanticInfo = this.semanticAnalyzer.analyze(ast, filePath);
      this.profiler.endPhase('semanticAnalysis');

      // Collect diagnostics
      const diagnostics = this.errorReporter.getDiagnostics();

      // Performance metrics
      const performance = this.generatePerformanceMetrics();

      return {
        ast,
        diagnostics,
        semanticInfo,
        performance
      };
    } catch (error) {
      this.errorReporter.addError(`Analysis failed: ${error}`, {
        start: { line: 1, character: 1, offset: 0 },
        end: { line: 1, character: 1, offset: 0 }
      });

      return {
        ast: null,
        diagnostics: this.errorReporter.getDiagnostics(),
        semanticInfo: {
          variables: new Map(),
          macros: new Map(),
          functions: new Map(),
          includes: [],
          imports: []
        },
        performance: this.generatePerformanceMetrics()
      };
    }
  }

  public async analyzeIncremental(
    template: string,
    _changes: any[],
    _previousResult: AnalysisResult
  ): Promise<AnalysisResult> {
    // For now, perform full analysis
    // In the future, this could be optimized for incremental updates
    return this.analyze(template);
  }

  public getDiagnostics(): Diagnostic[] {
    return this.errorReporter.getDiagnostics();
  }

  public clearDiagnostics(): void {
    this.errorReporter.clear();
  }

  private checkBasicSyntax(content: string): void {
    const interpolationRegex = /\$\{/g;
    let match: RegExpExecArray | null;
    while ((match = interpolationRegex.exec(content)) !== null) {
      if (content.indexOf('}', match.index) === -1) {
        const range = ErrorReporter.createRangeFromOffsets(content, match.index, content.length);
        this.errorReporter.addError('Unclosed interpolation', range, 'FTL1005');
      }
    }
  }

  private validateDependencies(content: string, ast: TemplateNode, filePath?: string): void {
    if (!filePath) {
      return;
    }

    const normalizedFile = path.normalize(filePath);
    const visited = new Set<string>();
    const reported = new Set<string>();
    const cache = new Map<string, CachedTemplate | undefined>();

    const importEntries = this.extractDependencyEntries(
      ast.imports.map(imp => ({ path: imp.path, range: imp.range })),
      content,
      [/<#import\s+['"]([^'"<>]+)['"]/g, /<@import\s+[^>]*path=['"]([^'"<>]+)['"][^>]*>/g]
    );

    importEntries.forEach(entry => {
      this.evaluateDependency(entry, filePath, normalizedFile, content, visited, reported, cache);
    });

    const includeEntries = this.extractDependencyEntries(
      ast.includes.map(inc => ({ path: inc.path, range: inc.range, optional: inc.optional })),
      content,
      [/<#include\s+['"]([^'"<>]+)['"]/g, /<@include\s+[^>]*path=['"]([^'"<>]+)['"][^>]*>/g]
    );

    includeEntries.forEach(entry => {
      this.evaluateDependency(entry, filePath, normalizedFile, content, visited, reported, cache);
    });
  }

  private evaluateDependency(
    entry: DependencyEntry,
    importerPath: string,
    normalizedImporter: string,
    content: string,
    visited: Set<string>,
    reported: Set<string>,
    cache: Map<string, CachedTemplate | undefined>
  ): void {
    if (!entry.path) {
      return;
    }

    const range = this.ensureRange(entry.range, content);
    const resolved = resolveTemplatePath(entry.path, {
      currentFile: importerPath,
      templateRoots: this.templateRoots
    });

    if (!resolved) {
      if (entry.optional) {
        return;
      }
      this.errorReporter.addError(`File not found: ${entry.path}`, range, 'FTL4001');
      return;
    }

    this.collectTransitiveDependencies(
      resolved,
      range,
      [normalizedImporter],
      visited,
      reported,
      cache
    );
  }

  private extractDependencyEntries(
    nodes: { path: string; range?: Range; optional?: boolean }[],
    content: string,
    regexes: RegExp[]
  ): DependencyEntry[] {
    const entries: DependencyEntry[] = [];

    nodes.forEach(node => {
      if (!node.path) {
        return;
      }

      entries.push({
        path: node.path,
        range: this.ensureRange(node.range, content),
        optional: node.optional
      });
    });

    if (entries.length > 0) {
      return entries;
    }

    const fallbackEntries: DependencyEntry[] = [];
    const seen = new Set<string>();

    regexes.forEach(regex => {
      regex.lastIndex = 0;
      let match: RegExpExecArray | null;
      while ((match = regex.exec(content)) !== null) {
        const literal = match[1];
        if (!literal) {
          continue;
        }

        const key = `${match.index}:${literal}`;
        if (seen.has(key)) {
          continue;
        }
        seen.add(key);

        fallbackEntries.push({
          path: literal,
          range: ErrorReporter.createRangeFromOffsets(content, match.index, match.index + match[0].length)
        });
      }
    });

    return fallbackEntries;
  }

  private collectTransitiveDependencies(
    resolvedPath: string,
    originRange: Range,
    chain: string[],
    visited: Set<string>,
    reported: Set<string>,
    cache: Map<string, CachedTemplate | undefined>
  ): void {
    const normalized = path.normalize(resolvedPath);
    if (visited.has(normalized)) {
      return;
    }

    visited.add(normalized);

    try {
      const template = this.loadTemplate(normalized, cache);
      if (!template) {
        return;
      }

      const nextChain = [...chain, normalized];
      const dependencyPaths = this.extractDependencyPaths(template);

      dependencyPaths.forEach(depPath => {
        const resolved = resolveTemplatePath(depPath, {
          currentFile: normalized,
          templateRoots: this.templateRoots
        });

        if (!resolved) {
          this.reportMissingTransitiveDependency(depPath, normalized, nextChain, originRange, reported);
        } else {
          this.collectTransitiveDependencies(resolved, originRange, nextChain, visited, reported, cache);
        }
      });
    } finally {
      visited.delete(normalized);
    }
  }

  private loadTemplate(
    filePath: string,
    cache: Map<string, CachedTemplate | undefined>
  ): CachedTemplate | undefined {
    const normalized = path.normalize(filePath);

    if (cache.has(normalized)) {
      return cache.get(normalized);
    }

    let stats: fs.Stats;
    try {
      stats = fs.statSync(normalized);
    } catch {
      cache.set(normalized, undefined);
      this.dependencyCache.delete(normalized);
      return undefined;
    }

    const cached = this.dependencyCache.get(normalized);
    if (cached && cached.mtimeMs === stats.mtimeMs && cached.size === stats.size) {
      cache.set(normalized, cached);
      return cached;
    }

    try {
      const content = fs.readFileSync(normalized, 'utf8');
      let ast: TemplateNode | undefined;

      try {
        const lexer = new FreeMarkerLexer();
        const tokens = lexer.tokenize(content);
        const parser = new FreeMarkerParser(tokens);
        ast = parser.parse();
      } catch {
        ast = undefined;
      }

      const updated: CachedTemplate = {
        content,
        ast,
        mtimeMs: stats.mtimeMs,
        size: stats.size
      };
      cache.set(normalized, updated);
      this.dependencyCache.set(normalized, updated);
      return updated;
    } catch {
      cache.set(normalized, undefined);
      this.dependencyCache.delete(normalized);
      return undefined;
    }
  }

  private extractDependencyPaths(template: CachedTemplate): string[] {
    const dependencies = new Set<string>();
    const optionalDependencies = new Set<string>();

    if (template.ast) {
      template.ast.imports.forEach(imp => {
        if (imp.path) {
          dependencies.add(imp.path);
        }
      });

      template.ast.includes.forEach(inc => {
        if (inc.path) {
          if (inc.optional) {
            optionalDependencies.add(inc.path);
          } else {
            dependencies.add(inc.path);
          }
        }
      });
    }

    const regexes = [
      /<#import\s+['"]([^'"<>]+)['"]/g,
      /<@import\s+[^>]*path=['"]([^'"<>]+)['"][^>]*>/g,
      /<#include\s+['"]([^'"<>]+)['"]/g,
      /<@include\s+[^>]*path=['"]([^'"<>]+)['"][^>]*>/g
    ];

    regexes.forEach(regex => {
      regex.lastIndex = 0;
      let match: RegExpExecArray | null;
      while ((match = regex.exec(template.content)) !== null) {
        const literal = match[1];
        if (literal && !optionalDependencies.has(literal)) {
          dependencies.add(literal);
        }
      }
    });

    return Array.from(dependencies);
  }

  private reportMissingTransitiveDependency(
    missingPath: string,
    currentFile: string,
    chain: string[],
    originRange: Range,
    reported: Set<string>
  ): void {
    const startOffset = originRange.start?.offset ?? 0;
    const endOffset = originRange.end?.offset ?? startOffset;
    const key = `${startOffset}:${endOffset}:${currentFile}:${missingPath}`;

    if (reported.has(key)) {
      return;
    }
    reported.add(key);

    const displayCurrent = this.formatDisplayPath(currentFile);
    const chainDisplay = chain.map(p => this.formatDisplayPath(p)).join(' -> ');
    const suffix = chain.length > 0 ? `; import chain: ${chainDisplay}` : '';

    this.errorReporter.addError(
      `File not found: ${missingPath} (referenced from ${displayCurrent}${suffix})`,
      originRange,
      'FTL4001'
    );
  }

  private formatDisplayPath(filePath: string): string {
    const normalized = path.normalize(filePath);
    let best = normalized;

    this.templateRoots.forEach(root => {
      const normalizedRoot = path.normalize(root);
      const relative = path.relative(normalizedRoot, normalized);

      if (!relative.startsWith('..') && !path.isAbsolute(relative)) {
        const candidate = relative.length === 0 ? path.basename(normalized) : relative;
        if (candidate.length < best.length) {
          best = candidate;
        }
      }
    });

    return best;
  }

  private ensureRange(range: Range | undefined, content: string): Range {
    if (range) {
      return range;
    }

    return ErrorReporter.createRangeFromOffsets(content, 0, 0);
  }

  private generatePerformanceMetrics(): PerformanceMetrics {
    const totalTime = this.profiler.end();
    const lexingPhase = this.profiler.getPhaseMetrics('lexing');
    const parsingPhase = this.profiler.getPhaseMetrics('parsing');
    const semanticPhase = this.profiler.getPhaseMetrics('semanticAnalysis');
    
    return {
      totalTime,
      lexingTime: lexingPhase?.duration || 0,
      parsingTime: parsingPhase?.duration || 0,
      semanticAnalysisTime: semanticPhase?.duration || 0,
      memoryUsage: 0,
      tokenCount: 0,
      nodeCount: 0
    };
  }
}<|MERGE_RESOLUTION|>--- conflicted
+++ resolved
@@ -108,7 +108,6 @@
     this.parser = new FreeMarkerParser([]);
   }
 
-<<<<<<< HEAD
   public async analyze(template: string, _filePath?: string): Promise<AnalysisResult> {
     this.profiler.start();
 
@@ -116,17 +115,6 @@
       // Tokenize
       this.profiler.startPhase('lexing');
       const tokens = this.lexer.tokenize(template);
-=======
-  public analyze(template: string, filePath?: string): AnalysisResult {
-    this.profiler.start();
-    this.errorReporter.clear();
-
-      try {
-        this.checkBasicSyntax(template);
-        // Tokenize
-        this.profiler.startPhase('lexing');
-        const tokens = this.lexer.tokenize(template);
->>>>>>> d500eea5
       this.profiler.endPhase('lexing');
 
       // Parse
